// Copyright 2019 Smarter Grid Solutions
//
// Licensed under the Apache License, Version 2.0 (the "License");
// you may not use this file except in compliance with the License.
// You may obtain a copy of the License at
//
// http ://www.apache.org/licenses/LICENSE-2.0
//
// Unless required by applicable law or agreed to in writing, software
// distributed under the License is distributed on an "AS IS" BASIS,
// WITHOUT WARRANTIES OR CONDITIONS OF ANY KIND, either express or implied.
// See the License for the specific language governing permissionsand
// limitations under the License.

// This is the main entry point for a single instance of DNP3 outstation.
// This supplies a single function that you can use to start the outstation
// and configuration according to a configuration file.

#ifdef OPLC_DNP3_OUTSTATION

#include <cctype>
#include <cstdio>
#include <cstdlib>
#include <ctime>
#include <csignal>
#include <algorithm>
#include <chrono>
#include <fstream>
#include <functional>
#include <iostream>
#include <locale>
#include <map>
#include <memory>
#include <string>
#include <tuple>
#include <thread>
#include <utility>

#include <asiodnp3/DNP3Manager.h>
#include <asiodnp3/PrintingSOEHandler.h>
#include <asiodnp3/PrintingChannelListener.h>
#include <asiodnp3/ConsoleLogger.h>
#include <asiodnp3/UpdateBuilder.h>
#include <asiopal/UTCTimeSource.h>
#include <opendnp3/outstation/SimpleCommandHandler.h>
#include <opendnp3/LogLevels.h>
#include <openpal/logging/ILogHandler.h>
#include <openpal/util/Uncopyable.h>

#include <spdlog/spdlog.h>
#include <ini.h>

#include "ladder.h"
#include "dnp3.h"
#include "dnp3_publisher.h"
#include "dnp3_receiver.h"
#include "../ini_util.h"
#include "../service/service_definition.h"


/** \addtogroup openplc_runtime
 *  @{
 */

#define OPLC_CYCLE              50000000

using namespace std;
using namespace opendnp3;
using namespace openpal;
using namespace asiopal;
using namespace asiodnp3;

/// Implements the ILogHandler interface from OpenDNP3 to forward log messages
/// from OpenDNP3 to spdlog. This allows those log messages to be accessed
/// via the log message API.
class Dnp3ToSpdLogger final : public openpal::ILogHandler, private openpal::Uncopyable
{
public:

    virtual void Log(const openpal::LogEntry& entry) override {
        spdlog::info("{}", entry.message);
    }

    static std::shared_ptr<openpal::ILogHandler>Create()
    {
        return std::make_shared<Dnp3ToSpdLogger>();
    };

    Dnp3ToSpdLogger() {}
};

/// @brief Trim from both ends (in place), removing only whitespace.
/// @param s The string to trim
inline void trim(string& s) {
    // Trim from the left
    s.erase(s.begin(), find_if(s.begin(), s.end(),
        not1(ptr_fun<int, int>(isspace))));

    // Trim from the right
    s.erase(find_if(s.rbegin(), s.rend(),
        not1(ptr_fun<int, int>(isspace))).base(), s.end());
}

/// @brief Read the group number from the configuration item.
/// @param value The configuration value.
/// @return the group number or less than 0 if not a valid configuration item.
int8_t get_group_number(const string& value) {
    // Find the "group" key as the sub-item
    auto group_start = value.find("group:");
    if (group_start == string::npos) {
        // This items is missing the group key.
        spdlog::error("DNP3 bind_location missing 'group:' in config item value {}", value);
        return -1;
    }

    // Now get the group number. stoi ignores spaces and trailing
    // numeric values, so we just need to give it the start of the value
    size_t num_chars;
    int8_t group_number = stoi(value.substr(group_start + 6).c_str(), &num_chars);

    // If we didn't process any characters, then the value is not valid
    return (num_chars > 0) ? group_number : -1;
}

/// @brief Read the data point index from the configuration item.
/// @param value The configuration value.
/// @return the data point index or less than 0 if not a valid configuration item.
int16_t get_data_index(const string& value) {
    // Find the "index" key as the sub-item
    auto index_start = value.find("index:");
    if (index_start == string::npos) {
        // This items is missing the index key.
        spdlog::error("DNP3 bind_location missing 'index:' in config item value {}", value);
        return -1;
    }

    // Now get the index. stoi ignores spaces and trailing
    // numeric values, so we just need to give it the start of the value
    size_t num_chars;
    int16_t index_number = stoi(value.substr(index_start + 6).c_str(), &num_chars);

    // If we didn't process any characters, then the value is not valid
    return (num_chars > 0) ? index_number : -1;
}

/// @brief Read the data point index from the configuration item.
/// @param value The configuration value.
/// @return the data point index or less than 0 if not a valid configuration item.
string get_located_name(const string& value) {
    // Find the "index" key as the sub-item
    auto name_start = value.find("name:");
    auto name_value_start = name_start + 5;
    if (name_start == string::npos) {
        // This items is missing the index key.
        spdlog::error("DNP3 bind_location missing 'name:' in config item value {}", value);
        return "";
    }

    auto name_end = value.find(',', name_value_start);
    if (name_end == string::npos) {
        // This items is missing the name end.
        spdlog::error("DNP3 bind_location missing ending ',' for name in config item value {}", value);
        return "";
    }

    return value.substr(name_value_start, name_end - name_start - 5);
}

/// @brief Handle the parsed config items to populate the command and
/// measurement mappings, using the information about the glue variables.
/// @param[in] binding_defs The list of all binding items.
/// @param[in] bindings The struture for querying glue variables.
/// @param[out] binary_commands The binary command group to create.
/// @param[out] analog_command The analog command group to create.
/// @param[out] measurements The measurements list to create.
void bind_variables(const vector<string>& binding_defs,
                    const GlueVariablesBinding& binding,
                    Dnp3IndexedGroup& binary_commands,
                    Dnp3IndexedGroup& analog_commands,
                    Dnp3MappedGroup& measurements) {
    int16_t group_12_max_index(-1);
    int16_t group_41_max_index(-1);
    int16_t measurements_size(0);

    // We do this in several passes so that we can efficiently allocate memory.
    // That means more work up front, but save space over the application
    // lifetime.
    vector<tuple<string, int8_t, int16_t>> binding_infos;
    for (auto it = binding_defs.begin(); it != binding_defs.end(); ++it) {
        // Find the name of the located variable
        string name = get_located_name(*it);
        int8_t group_number = get_group_number(*it);
        int16_t data_index = get_data_index(*it);

        if (name.empty() || group_number < 0 || data_index < 0) {
            // If one of the items is not valid, then don't handle further
            continue;
        }

        const GlueVariable* var = binding.find(name);
        if (!var) {
            spdlog::error("Unable to bind DNP3 location {} because it is not defined in the application", name); 
            continue;
        }

        switch (group_number) {
            case GROUP_BINARY_COMMAND:
                group_12_max_index = max(group_12_max_index, data_index);
                break;
            case GROUP_ANALOG_COMMAND:
                group_41_max_index = max(group_41_max_index, data_index);
                break;
            case GROUP_BINARY_INPUT:
            case GROUP_BINARY_OUTPUT_STATUS:
            case GROUP_ANALOG_INPUT:
            case GROUP_ANALOG_OUTPUT_STATUS:
            case GROUP_COUNTER:
            case GROUP_FROZEN_COUNTER:
                measurements_size += 1;
                break;
            default:
               spdlog::error("DNP3 bind_location unknown group config item {}", (*it)); 
        }

        binding_infos.push_back(make_tuple(name, group_number, data_index));
    }

    if (group_12_max_index >= 0) {
        binary_commands.size = group_12_max_index + 1;
        binary_commands.items = new ConstGlueVariable*[binary_commands.size];
        memset(binary_commands.items, 0, sizeof(ConstGlueVariable*) * binary_commands.size);
    }

    if (group_41_max_index >= 0) {
        analog_commands.size = group_41_max_index + 1;
        analog_commands.items = new ConstGlueVariable*[analog_commands.size];
        memset(analog_commands.items, 0, sizeof(ConstGlueVariable*) * analog_commands.size);
    }
    
    if (measurements_size > 0) {
        // We don't need to memset here because we will populate the entire array
        measurements.size = measurements_size;
        measurements.items = new DNP3MappedGlueVariable[measurements.size];
    }
    
    // Now bind each glue variable into the structure
    uint16_t meas_index(0);
    for (auto it = binding_infos.begin(); it != binding_infos.end(); ++it) {
        string name = std::get<0>(*it);
        int8_t group_number = std::get<1>(*it);
        int16_t data_index = std::get<2>(*it);
        const GlueVariable* var = binding.find(name);

        switch (group_number) {
            case GROUP_BINARY_COMMAND:
                binary_commands.items[data_index] = var;
                break;
            case GROUP_ANALOG_COMMAND:
                analog_commands.items[data_index] = var;
                break;
            default:
                measurements.items[meas_index].group = group_number;
                measurements.items[meas_index].point_index_number = data_index;
                measurements.items[meas_index].variable = var;
                meas_index += 1;
                break;
        }
    }
}

/// Container for reading in configuration from the config.ini
/// This is populated with values from the config file.
struct Dnp3Config {
    Dnp3Config() :
        poll_interval(std::chrono::milliseconds(250)),
        port(20000),
        link(false, false)
    {}

    // How fast we send and receive data into the runtime.
    std::chrono::milliseconds poll_interval;

    uint16_t port;

    /// Outstation config
    opendnp3::OutstationConfig outstation;

    /// Link layer config
<<<<<<< HEAD
    opendnp3::LinkConfig link;
=======
   opendnp3::LinkConfig link;
>>>>>>> 28825354

    /// Descriptions of the bindings we want to create.
    vector<string> bindings;
};

int dnp3s_cfg_handler(void* user_data, const char* section,
                      const char* name, const char* value) {
    if (strcmp("dnp3s", section) != 0) {
        return 0;
    }

    auto config = reinterpret_cast<Dnp3Config*>(user_data);

    // First check for a binding, because we expect to have many more of those.
    if (strcmp(name, "bind_location") == 0) {
        config->bindings.push_back(value);
    } else if (strcmp(name, "port") == 0) {
        config->port = atoi(value);
    } else if (strcmp(name, "local_address") == 0) {
        config->link.LocalAddr = atoi(value);
    } else if (strcmp(name, "remote_address") == 0) {
        config->link.RemoteAddr = atoi(value);
    } else if (strcmp(name, "keep_alive_timeout") == 0) {
        if (strcmp(value, "MAX") == 0) {
            config->link.KeepAliveTimeout = openpal::TimeDuration::Max();
        } else {
            config->link.KeepAliveTimeout = openpal::TimeDuration::Seconds(atoi(value));
        }
    } else if (strcmp(name, "enable_unsolicited") == 0) {
        config->outstation.params.allowUnsolicited = ini_atob(value);
    } else if (strcmp(name, "select_timeout") == 0) {
        config->outstation.params.selectTimeout = openpal::TimeDuration::Seconds(atoi(value));
    } else if (strcmp(name, "max_controls_per_request") == 0) {
        config->outstation.params.maxControlsPerRequest = atoi(value);
    } else if (strcmp(name, "max_rx_frag_size") == 0) {
        config->outstation.params.maxRxFragSize = atoi(value);
    } else if (strcmp(name, "max_tx_frag_size") == 0) {
        config->outstation.params.maxTxFragSize = atoi(value);
    } else if (strcmp(name, "event_buffer_size") == 0) {
        config->outstation.eventBufferConfig = EventBufferConfig::AllTypes(atoi(value));
    } else if (strcmp(name, "sol_confirm_timeout") == 0) {
        config->outstation.params.solConfirmTimeout =
            openpal::TimeDuration::Milliseconds(atoi(value));
    } else if (strcmp(name, "unsol_confirm_timeout") == 0) {
        config->outstation.params.unsolConfirmTimeout =
            openpal::TimeDuration::Milliseconds(atoi(value));
    } else if (strcmp(name, "unsol_retry_timeout") == 0) {
        config->outstation.params.unsolRetryTimeout =
            openpal::TimeDuration::Milliseconds(atoi(value));
    } else if (strcmp(name, "enabled") == 0) {
        // Nothing to do here - we already know this is enabled
    } else {
        spdlog::warn("Unknown configuration item {}", name);
        return -1;
    }

    return 0;
}

OutstationStackConfig dnp3_create_config(istream& cfg_stream,
                                         const GlueVariablesBinding& binding,
                                         Dnp3IndexedGroup& binary_commands,
                                         Dnp3IndexedGroup& analog_commands,
                                         Dnp3MappedGroup& measurements,
                                         uint16_t& port,
                                         std::chrono::milliseconds& poll_interval) {
    // We need to know the size of the database (number of points) before
    // we can do anything. To avoid doing two passes of the stream, read
    // everything into a map, then get the database size, and finally
    // process the remaining items
    Dnp3Config dnp3_config;
    ini_parse_stream(istream_fgets, &cfg_stream, dnp3s_cfg_handler, &dnp3_config);

    // We need to know the size of the DNP3 database (the size of each of the
    // groups) before we can create the configuration. We can figure that out
    // based on the binding of located variables, so we need to process that
    // first
    bind_variables(dnp3_config.bindings, binding, binary_commands,
                   analog_commands, measurements);

    auto config = asiodnp3::OutstationStackConfig(DatabaseSizes(
        measurements.group_size(1), // Binary
        measurements.group_size(3), // Double binary
        measurements.group_size(30), // Analog
        measurements.group_size(20), // Counter
        measurements.group_size(21), // Frozen counter
        measurements.group_size(10), // Binary output status
        measurements.group_size(40), // Analog output status
        measurements.group_size(50) // Time and interval
    ));

    config.outstation = dnp3_config.outstation;
    config.link = dnp3_config.link;

    port = dnp3_config.port;
    poll_interval = dnp3_config.poll_interval;

    return config;
}

void dnp3s_start_server(unique_ptr<istream, function<void(istream*)>>& cfg_stream,
                        const char* cfg_overrides,
                        volatile bool& run,
                        const GlueVariablesBinding& glue_variables) {
    const uint32_t FILTERS = levels::NORMAL;

    Dnp3IndexedGroup binary_commands = {0};
    Dnp3IndexedGroup analog_commands = {0};
    Dnp3MappedGroup measurements = {0};
    uint16_t port;
    chrono::milliseconds poll_interval;
    auto config(dnp3_create_config(*cfg_stream, glue_variables,
                                   binary_commands, analog_commands,
                                   measurements, port, poll_interval));

    // If we have a config override, then check for the port number
    port = strlen(cfg_overrides) > 0 ? atoi(cfg_overrides) : port;

    // We are done with the file, so release the unique ptr. Normally this
    // will close the reference to the file
    cfg_stream.reset(nullptr);

    // Allocate a single thread to the pool since this is a single outstation
    // Log messages to the console
    DNP3Manager manager(1, Dnp3ToSpdLogger::Create());

    // Create a listener server
    auto channel = manager.AddTCPServer("DNP3_Server", FILTERS, ChannelRetry::Default(), "0.0.0.0", port, PrintingChannelListener::Create());

    // Create a new outstation with a log level, command handler, and
    // config info this returns a thread-safe interface used for
    // updating the outstation's database.
    shared_ptr<Dnp3Receiver> receiver = make_shared<Dnp3Receiver>(binary_commands, analog_commands);
    auto outstation = channel->AddOutstation(
        "outstation",
        receiver,
        DefaultOutstationApplication::Create(),
        config);

    // Enable the outstation and start communications
    outstation->Enable();
    {
        auto publisher = make_shared<Dnp3Publisher>(outstation, measurements);

        spdlog::info("DNP3 outstation enabled on port {0:d}", port);

        // Run this until we get a signal to stop.
        while (run) {
            {
                // Create a scope so we release the log after the read/write
                lock_guard<mutex> guard(*glue_variables.buffer_lock);
                // Read and write DNP3
                int num_writes = publisher->ExchangeGlue();
                receiver->ExchangeGlue();
                spdlog::trace("{} data points written to outstation", num_writes);
            }

            this_thread::sleep_for(poll_interval);
        }

        outstation->Disable();
        spdlog::info("DNP3 outstation disabled on port {0:d}", port);
    }

    spdlog::info("Shutting down DNP3 server");
    channel->Shutdown();

    spdlog::info("DNP3 Server deactivated");
}

/// @brief Function to begin DNP3 server functions. This is the normal way that
/// the DNP3 server is started.
void dnp3s_service_run(const GlueVariablesBinding& binding, volatile bool& run, const char* config) {
    unique_ptr<istream, function<void(istream*)>> cfg_stream(new ifstream("../etc/config.ini"), [](istream* s)
        {
            reinterpret_cast<ifstream*>(s)->close();
            delete s;
        });
    dnp3s_start_server(cfg_stream, config, run, binding);
}

#endif  // OPLC_DNP3_OUTSTATION

/** @}*/<|MERGE_RESOLUTION|>--- conflicted
+++ resolved
@@ -286,11 +286,7 @@
     opendnp3::OutstationConfig outstation;
 
     /// Link layer config
-<<<<<<< HEAD
     opendnp3::LinkConfig link;
-=======
-   opendnp3::LinkConfig link;
->>>>>>> 28825354
 
     /// Descriptions of the bindings we want to create.
     vector<string> bindings;
